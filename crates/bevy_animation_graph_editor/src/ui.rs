--- conflicted
+++ resolved
@@ -1,8 +1,5 @@
-<<<<<<< HEAD
 use std::any::TypeId;
-=======
 use std::hash::{Hash, Hasher};
->>>>>>> 90ed02f1
 use std::path::PathBuf;
 
 use crate::asset_saving::{SaveFsm, SaveGraph};
@@ -1081,7 +1078,6 @@
             queue: Some(&mut queue),
         };
 
-<<<<<<< HEAD
         let original_type_id = selection.node_creation.node.inner.type_id();
         let mut type_id = original_type_id;
         egui::Grid::new("node creator fields")
@@ -1172,7 +1168,16 @@
                 ui.label("Node");
                 {
                     let mut env = InspectorUi::for_bevy(&type_registry, &mut cx);
-                    env.ui_for_reflect(selection.node_creation.node.inner.as_reflect_mut(), ui);
+
+                    let mut hasher = std::collections::hash_map::DefaultHasher::new();
+                    "Create node".hash(&mut hasher);
+                    let node_creator_id = egui::Id::new(hasher.finish());
+                    env.ui_for_reflect_with_options(
+                        selection.node_creation.node.inner.as_reflect_mut(),
+                        ui,
+                        node_creator_id,
+                        &(),
+                    );
                 }
                 ui.end_row();
             });
@@ -1198,17 +1203,6 @@
             }
         }
 
-=======
-        let mut hasher = std::collections::hash_map::DefaultHasher::new();
-        "Create node".hash(&mut hasher);
-        let node_creator_id = egui::Id::new(hasher.finish());
-        env.ui_for_reflect_with_options(
-            &mut selection.node_creation.node,
-            ui,
-            node_creator_id,
-            &(),
-        );
->>>>>>> 90ed02f1
         let submit_response = ui.button("Create node");
 
         if submit_response.clicked() && selection.graph_editor.is_some() {
