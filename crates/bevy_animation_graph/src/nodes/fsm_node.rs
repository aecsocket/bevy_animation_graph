--- conflicted
+++ resolved
@@ -1,4 +1,3 @@
-<<<<<<< HEAD
 use crate::{
     core::{
         animation_graph::PinMap,
@@ -6,18 +5,9 @@
         context::{PassContext, SpecContext},
         edge_data::DataSpec,
         errors::GraphError,
-        state_machine::{high_level::StateMachine, LowLevelStateMachine},
+        state_machine::{high_level::StateMachine, low_level::LowLevelStateMachine},
     },
     utils::asset::GetTypedExt,
-=======
-use crate::core::{
-    animation_graph::PinMap,
-    animation_node::{AnimationNode, AnimationNodeType, NodeLike},
-    context::{PassContext, SpecContext},
-    edge_data::DataSpec,
-    errors::GraphError,
-    state_machine::{high_level::StateMachine, low_level::LowLevelStateMachine},
->>>>>>> 58ec33db
 };
 use bevy::prelude::*;
 
